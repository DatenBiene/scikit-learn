--- conflicted
+++ resolved
@@ -550,7 +550,6 @@
         If None, the random number generator is the RandomState instance used
         by `np.random`.
 
-<<<<<<< HEAD
     Attributes
     ----------
     tree_ : Tree object
@@ -566,9 +565,6 @@
 
             I(f) = \sum_{nodes A for which f is used} n_samples(A) * \Delta err
 
-    References
-    ----------
-=======
     See also
     --------
     DecisionTreeRegressor
@@ -577,7 +573,6 @@
     -----
     **References**:
 
->>>>>>> 9ad004f5
     .. [1] http://en.wikipedia.org/wiki/Decision_tree_learning
 
     .. [2] L. Breiman, J. Friedman, R. Olshen, and C. Stone, "Classification
@@ -586,7 +581,6 @@
     .. [3] T. Hastie, R. Tibshirani and J. Friedman. "Elements of Statistical
            Learning", Springer, 2009.
 
-<<<<<<< HEAD
     .. [4] L. Breiman, and A. Cutler, "Random Forests",
            http://www.stat.berkeley.edu/~breiman/RandomForests/cc_home.htm
 
@@ -594,8 +588,6 @@
     --------
     DecisionTreeRegressor
 
-=======
->>>>>>> 9ad004f5
     Examples
     --------
     >>> from sklearn.datasets import load_iris
@@ -713,7 +705,6 @@
         If None, the random number generator is the RandomState instance used
         by `np.random`.
 
-<<<<<<< HEAD
     Attributes
     ----------
     tree_ : Tree object
@@ -729,36 +720,25 @@
 
             I(f) = \sum_{nodes A for which f is used} n_samples(A) * \Delta err
 
-    References
-    ----------
-=======
+    Notes
+    -----
+    **References**:
+
+    .. [1] http://en.wikipedia.org/wiki/Decision_tree_learning
+
+    .. [2] L. Breiman, J. Friedman, R. Olshen, and C. Stone, "Classification
+           and Regression Trees", Wadsworth, Belmont, CA, 1984.
+
+    .. [3] T. Hastie, R. Tibshirani and J. Friedman. "Elements of Statistical
+           Learning", Springer, 2009.
+
+    .. [4] L. Breiman, and A. Cutler, "Random Forests",
+           http://www.stat.berkeley.edu/~breiman/RandomForests/cc_home.htm
+
     See also
     --------
     DecisionTreeClassifier
 
-    Notes
-    -----
-    **References**:
-
->>>>>>> 9ad004f5
-    .. [1] http://en.wikipedia.org/wiki/Decision_tree_learning
-
-    .. [2] L. Breiman, J. Friedman, R. Olshen, and C. Stone, "Classification
-           and Regression Trees", Wadsworth, Belmont, CA, 1984.
-
-    .. [3] T. Hastie, R. Tibshirani and J. Friedman. "Elements of Statistical
-           Learning", Springer, 2009.
-
-<<<<<<< HEAD
-    .. [4] L. Breiman, and A. Cutler, "Random Forests",
-           http://www.stat.berkeley.edu/~breiman/RandomForests/cc_home.htm
-
-    See also
-    --------
-    DecisionTreeClassifier
-
-=======
->>>>>>> 9ad004f5
     Examples
     --------
     >>> from sklearn.datasets import load_boston
